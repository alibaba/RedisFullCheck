--- conflicted
+++ resolved
@@ -6,31 +6,10 @@
  * Actually, it's better to use trie tree instead of for-loop brute way. The reason I choose this is because
  * input filterList is not long in general, and I'm a lazy guy~.
  */
-<<<<<<< HEAD
 func CheckFilter(filterTree *Trie, keyBytes []byte) bool {
 	if !filterTree.root.isEnd {
 		return !filterTree.Search(keyBytes)
-=======
-func CheckFilter(filterList []string, keyBytes []byte) bool {
-	if len(filterList) != 0 {
-		key := *(*string)(unsafe.Pointer(&keyBytes))
-		for _, filterElement := range filterList {
-			length := len(filterElement)
-			if filterElement[length - 1] != '*' {
-				// exact match
-				if length == len(key) && filterElement == key {
-					return true
-				}
-			} else {
-				// prefix match
-				if length - 1 <= len(key) && isLeadingSame(key, filterElement, length - 1) {
-					return true
-				}
-			}
-		}
 
-		return false
->>>>>>> afd9755b
 	}
 	return true // all pass when filter list is empty
 }
